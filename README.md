--- conflicted
+++ resolved
@@ -1,109 +1,3 @@
-<<<<<<< HEAD
-# OpenCK3
-
-OpenCK3 streamlines the process of packaging Crusader Kings III mods by collecting
-project files, normalising art/audio assets, and producing CK3-compatible ZIP
-archives that can be staged for the Steam Workshop. The repository ships with a
-FastAPI backend for asset ingestion and build orchestration together with a
-React-based publishing dashboard.
-
-## Features
-
-- **Structured storage** – Texture and audio uploads are written to
-  `storage/assets/dds/` and `storage/assets/audio/`, preserving per-project
-  metadata for later builds.
-- **Automated builds** – The build service converts source textures to DDS via
-  ImageMagick (`magick`/`convert`) or Microsoft's `texconv`, packages validated
-  audio tracks, generates a `descriptor.mod`, and emits a CK3-ready ZIP.
-- **Publishing dashboard** – The frontend guides mod authors through uploading
-  assets, triggering builds, monitoring progress, and staging uploads for the
-  Steam Workshop.
-
-## Requirements
-
-- Python 3.11+
-- Node.js 18+
-- One of the following external texture conversion tools installed on the
-  backend host and available on `$PATH`:
-  - [ImageMagick](https://imagemagick.org) 7+ (`magick` or `convert` command)
-  - [texconv](https://github.com/microsoft/DirectXTex/wiki/Texconv) from the
-    DirectXTex suite
-- Optional (for actual Steam publishing): the Steam client and the Crusader
-  Kings III Workshop tools.
-
-## Backend
-
-The FastAPI app lives in `backend/app`. Key modules:
-
-- `build.py` – Build service and asynchronous job manager.
-- `api.py` – HTTP endpoints for asset uploads, build orchestration, and
-  Workshop staging.
-- `storage.py` – Helpers for maintaining the storage directory layout.
-
-Create a virtual environment and install dependencies (FastAPI & Uvicorn):
-
-```bash
-python -m venv .venv
-source .venv/bin/activate
-pip install fastapi uvicorn python-multipart
-```
-
-Run the API server:
-
-```bash
-uvicorn backend.app.main:app --reload
-```
-
-Uploads are stored beneath `storage/` with the following structure:
-
-```
-storage/
-  assets/
-    dds/<project-id>/<asset-name>
-    audio/<project-id>/<track>
-  builds/<project-id>-<timestamp>.zip
-  projects/<project-id>/...
-  workshop/<artifact>.zip
-```
-
-Texture metadata must include a `usage` field, while audio uploads require both
-`title` and `composer`. Build jobs expose progress and status through the
-`/builds/{job_id}` endpoint and completed archives can be downloaded from
-`/builds/{job_id}/download`.
-
-## Frontend
-
-The publishing dashboard is implemented with Vite + React in `frontend/`.
-
-Install dependencies and start the dev server:
-
-```bash
-cd frontend
-npm install
-npm run dev
-```
-
-By default the frontend expects the backend at `http://localhost:8000`. Provide
-`VITE_API_BASE` in a `.env` file to customise the API origin.
-
-The workflow component (`src/components/PublishingWorkflow.tsx`) lets authors:
-
-1. Upload textures and audio tracks with validation.
-2. Trigger builds and watch progress updates in real time.
-3. Download the resulting ZIP or stage it for Steam Workshop upload.
-
-Workshop uploads are simulated by copying the completed archive to
-`storage/workshop/`. Integrating with Valve's publishing APIs requires the Steam
-command line tools and adherence to Valve's Workshop terms of service.
-
-## Licensing considerations
-
-Ensure all uploaded textures and audio clips are cleared for redistribution.
-Mods uploaded to the Steam Workshop must comply with Paradox Interactive's mod
-policy and Valve's subscriber agreement. ImageMagick is distributed under the
-Apache 2.0 license, while `texconv` ships under the MIT license—verify that your
-usage respects these licences alongside any third-party asset restrictions.
-=======
 # OpenCK3 Developer Toolkit
 
 This repository houses the foundations for the OpenCK3 modding toolkit, including
@@ -198,5 +92,4 @@
 
 - Persist data via a database or object storage provider.
 - Integrate authentication and role-based access control.
-- Expand build orchestration with background workers.
->>>>>>> 550ceeca
+- Expand build orchestration with background workers.